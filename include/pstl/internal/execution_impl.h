/*
    Copyright (c) 2017-2018 Intel Corporation

    Licensed under the Apache License, Version 2.0 (the "License");
    you may not use this file except in compliance with the License.
    You may obtain a copy of the License at

        http://www.apache.org/licenses/LICENSE-2.0

    Unless required by applicable law or agreed to in writing, software
    distributed under the License is distributed on an "AS IS" BASIS,
    WITHOUT WARRANTIES OR CONDITIONS OF ANY KIND, either express or implied.
    See the License for the specific language governing permissions and
    limitations under the License.




*/

#ifndef __PSTL_execution_impl_H
#define __PSTL_execution_impl_H

#include <iterator>
#include <type_traits>

#include "execution_defs.h"

namespace __pstl {
namespace internal {
<<<<<<< HEAD
using namespace __pstl::execution;
=======

using namespace pstl::execution;
>>>>>>> 38aa8ab2

/* predicate */

template<typename _Tp>
    std::false_type lazy_and( _Tp, std::false_type ) { return std::false_type{}; };

template<typename _Tp>
    inline _Tp lazy_and( _Tp __a, std::true_type ) { return __a; }

template<typename _Tp>
    std::true_type lazy_or( _Tp, std::true_type ) { return std::true_type{}; };

template<typename _Tp>
    inline _Tp lazy_or( _Tp __a, std::false_type ) { return __a; }

/* iterator */
template<typename _IteratorType, typename... _OtherIteratorTypes>
struct is_random_access_iterator {
    static constexpr bool value =
        is_random_access_iterator<_IteratorType>::value &&
        is_random_access_iterator<_OtherIteratorTypes...>::value;
    typedef std::integral_constant<bool, value> type;
};

template<typename _IteratorType>
struct is_random_access_iterator<_IteratorType>
    : std::is_same<typename std::iterator_traits<_IteratorType>::iterator_category,
                   std::random_access_iterator_tag> {
};

/* policy */
template<typename Policy>
struct policy_traits {};

template <>
struct policy_traits<sequenced_policy> {
    typedef std::false_type allow_parallel;
    typedef std::false_type allow_unsequenced;
    typedef std::false_type allow_vector;
};

template <>
struct policy_traits<unsequenced_policy> {
    typedef std::false_type allow_parallel;
    typedef std::true_type  allow_unsequenced;
    typedef std::true_type  allow_vector;
};


#if __PSTL_USE_PAR_POLICIES
template <>
struct policy_traits<parallel_policy> {
    typedef std::true_type  allow_parallel;
    typedef std::false_type allow_unsequenced;
    typedef std::false_type allow_vector;
};

template <>
struct policy_traits<parallel_unsequenced_policy> {
    typedef std::true_type allow_parallel;
    typedef std::true_type allow_unsequenced;
    typedef std::true_type allow_vector;
};
#endif

<<<<<<< HEAD
/*
template<class ExecPolicy, class T> using enable_if_execution_policy = typename std::enable_if<
    is_execution_policy<typename std::decay<ExecPolicy>::type>::value, T>::type;
*/

=======
>>>>>>> 38aa8ab2
template<typename _ExecutionPolicy> using collector_t =
    typename policy_traits<typename std::decay<_ExecutionPolicy>::type>::collector_type;

template<typename _ExecutionPolicy> using allow_vector =
    typename internal::policy_traits<typename std::decay<_ExecutionPolicy>::type>::allow_vector;

template<typename _ExecutionPolicy> using allow_unsequenced =
    typename internal::policy_traits<typename std::decay<_ExecutionPolicy>::type>::allow_unsequenced;

template<typename _ExecutionPolicy> using allow_parallel =
    typename internal::policy_traits<typename std::decay<_ExecutionPolicy>::type>::allow_parallel;


template<typename _ExecutionPolicy, typename... _IteratorTypes>
auto is_vectorization_preferred(_ExecutionPolicy&& __exec) ->
decltype(lazy_and( __exec.__allow_vector(), typename is_random_access_iterator<_IteratorTypes...>::type()))
{
    return internal::lazy_and( __exec.__allow_vector(), typename is_random_access_iterator<_IteratorTypes...>::type() );
}

template<typename _ExecutionPolicy, typename... _IteratorTypes>
auto is_parallelization_preferred(_ExecutionPolicy&& __exec) ->
decltype(lazy_and( __exec.__allow_parallel(), typename is_random_access_iterator<_IteratorTypes...>::type()))
{
    return internal::lazy_and( __exec.__allow_parallel(), typename is_random_access_iterator<_IteratorTypes...>::type() );
}

template<typename policy, typename... _IteratorTypes>
struct prefer_unsequenced_tag {
    static constexpr bool value =
        allow_unsequenced<policy>::value && is_random_access_iterator<_IteratorTypes...>::value;
    typedef std::integral_constant<bool, value> type;
};

template<typename policy, typename... _IteratorTypes>
struct prefer_parallel_tag {
    static constexpr bool value =
        allow_parallel<policy>::value && is_random_access_iterator<_IteratorTypes...>::value;
    typedef std::integral_constant<bool, value> type;
};

} // namespace internal
} // namespace __pstl

#endif /* __PSTL_execution_impl_H */<|MERGE_RESOLUTION|>--- conflicted
+++ resolved
@@ -28,12 +28,7 @@
 
 namespace __pstl {
 namespace internal {
-<<<<<<< HEAD
-using namespace __pstl::execution;
-=======
-
 using namespace pstl::execution;
->>>>>>> 38aa8ab2
 
 /* predicate */
 
@@ -64,6 +59,7 @@
                    std::random_access_iterator_tag> {
 };
 
+
 /* policy */
 template<typename Policy>
 struct policy_traits {};
@@ -82,9 +78,10 @@
     typedef std::true_type  allow_vector;
 };
 
+template <>
+
 
 #if __PSTL_USE_PAR_POLICIES
-template <>
 struct policy_traits<parallel_policy> {
     typedef std::true_type  allow_parallel;
     typedef std::false_type allow_unsequenced;
@@ -99,14 +96,11 @@
 };
 #endif
 
-<<<<<<< HEAD
 /*
 template<class ExecPolicy, class T> using enable_if_execution_policy = typename std::enable_if<
     is_execution_policy<typename std::decay<ExecPolicy>::type>::value, T>::type;
 */
 
-=======
->>>>>>> 38aa8ab2
 template<typename _ExecutionPolicy> using collector_t =
     typename policy_traits<typename std::decay<_ExecutionPolicy>::type>::collector_type;
 
@@ -147,7 +141,6 @@
         allow_parallel<policy>::value && is_random_access_iterator<_IteratorTypes...>::value;
     typedef std::integral_constant<bool, value> type;
 };
-
 } // namespace internal
 } // namespace __pstl
 
