--- conflicted
+++ resolved
@@ -82,11 +82,7 @@
 
         __first += __block_size;
         if ( __last - __first >= __block_size << 1 ) {
-<<<<<<< HEAD
-            // Double the block size.  Any unnecessary iterations can be amortized against work done so far.
-=======
             // Double the block _Size.  Any unnecessary iterations can be amortized against work done so far.
->>>>>>> 38aa8ab2
             __block_size <<= 1;
         }
         else {
@@ -173,11 +169,7 @@
             __found |= __t;
         }
         if ( __found ) {
-<<<<<<< HEAD
-            _DifferenceType i;
-=======
             _DifferenceType __i;
->>>>>>> 38aa8ab2
             // This will vectorize
             for ( __i = 0; __i < __block_size; ++__i ) {
                 if ( __lane[__i] ) break;
@@ -229,11 +221,7 @@
 }
 
 template<class _InputIterator, class _DifferenceType, class _OutputIterator, class _Assigner>
-<<<<<<< HEAD
-_OutputIterator simd_copy_move(_InputIterator __first, _DifferenceType __n, _OutputIterator __result, _Assigner __assigner) noexcept {
-=======
 _OutputIterator simd_assign(_InputIterator __first, _DifferenceType __n, _OutputIterator __result, _Assigner __assigner) noexcept {
->>>>>>> 38aa8ab2
 __PSTL_USE_NONTEMPORAL_STORES_IF_ALLOWED
 __PSTL_PRAGMA_SIMD
     for (_DifferenceType __i = 0; __i < __n; ++__i)
@@ -257,11 +245,7 @@
 }
 
 template<class _InputIterator, class _DifferenceType, class _BinaryPredicate>
-<<<<<<< HEAD
-_DifferenceType simd_calc_mask_2(_InputIterator __first, _DifferenceType __n, bool* __restrict __mask, _BinaryPredicate __pred) noexcept {
-=======
 _DifferenceType simd_calc_mask_2(_InputIterator __first, _DifferenceType __n, bool* __mask, _BinaryPredicate __pred) noexcept {
->>>>>>> 38aa8ab2
     _DifferenceType __count = 0;
 
 __PSTL_PRAGMA_SIMD_REDUCTION(+:__count)
@@ -273,11 +257,7 @@
 }
 
 template<class _InputIterator, class _DifferenceType, class _UnaryPredicate>
-<<<<<<< HEAD
-_DifferenceType simd_calc_mask_1(_InputIterator __first, _DifferenceType __n, bool* __restrict __mask, _UnaryPredicate __pred) noexcept {
-=======
 _DifferenceType simd_calc_mask_1(_InputIterator __first, _DifferenceType __n, bool* __mask, _UnaryPredicate __pred) noexcept {
->>>>>>> 38aa8ab2
     _DifferenceType __count = 0;
 
 __PSTL_PRAGMA_SIMD_REDUCTION(+:__count)
@@ -288,17 +268,6 @@
     return __count;
 }
 
-<<<<<<< HEAD
-template<class _InputIterator, class _DifferenceType, class _OutputIterator>
-void simd_copy_by_mask(_InputIterator __first, _DifferenceType __n, _OutputIterator __result, bool* __restrict __mask) noexcept {
-    _DifferenceType __cnt = 0;
-__PSTL_PRAGMA_SIMD
-    for (_DifferenceType __i = 0; __i < __n; ++__i) {
-__PSTL_PRAGMA_SIMD_ORDERED_MONOTONIC(__cnt:1)
-        if (__mask[__i]) {
-            __result[__cnt] = __first[__i];
-            ++__cnt;
-=======
 template<class _InputIterator, class _DifferenceType, class _OutputIterator, class _Assigner>
 void simd_copy_by_mask(_InputIterator __first, _DifferenceType __n, _OutputIterator __result, bool* __mask, _Assigner __assigner) noexcept {
     _DifferenceType __cnt = 0;
@@ -310,7 +279,6 @@
                 __assigner(__first + __i, __result + __cnt);
                 ++__cnt;
             }
->>>>>>> 38aa8ab2
         }
     }
 }
@@ -396,11 +364,7 @@
             // This will vectorize
             for ( __i = 0; __i < __block_size; ++__i )
                 if ( __lane[__i] ) break;
-<<<<<<< HEAD
-            return __first + __i; //As far as found is true a result (lane[i] is true) is guaranteed
-=======
             return __first + __i; //As far as found is true a __result (__lane[__i] is true) is guaranteed
->>>>>>> 38aa8ab2
         }
         __first += __block_size;
     }
@@ -413,25 +377,6 @@
 #endif
 }
 
-<<<<<<< HEAD
-template<typename _InputIterator1, typename _DifferenceType, typename _InputIterator2, typename _Tp, typename _BinaryOperation>
-_Tp simd_transform_reduce(_InputIterator1 __first1, _DifferenceType __n, _InputIterator2 __first2, _Tp __init,
-                        _BinaryOperation __binary_op) noexcept {
-__PSTL_PRAGMA_SIMD_REDUCTION(+:__init)
-    for(_DifferenceType __i = 0; __i < __n; ++__i)
-        __init += __binary_op(__first1[__i], __first2[__i]);
-    return __init;
-};
-
-template<typename _InputIterator, typename _DifferenceType, typename _Tp, typename _UnaryOperation>
-_Tp simd_transform_reduce(_InputIterator __first, _DifferenceType __n, _Tp __init, _UnaryOperation __unary_op) noexcept {
-__PSTL_PRAGMA_SIMD_REDUCTION(+:__init)
-    for(_DifferenceType __i = 0; __i < __n; ++__i)
-        __init += __unary_op(__first[__i]);
-    return __init;
-};
-
-=======
 // It was created to reduce the code inside std::enable_if
 template<typename _Tp, typename _BinaryOperation>
 using is_arithmetic_plus = std::integral_constant<bool, std::is_arithmetic<_Tp>::value && std::is_same<_BinaryOperation, std::plus<_Tp>>::value>;
@@ -666,7 +611,6 @@
     return std::make_pair(__init.__min_it, __init.__max_it);
 }
 
->>>>>>> 38aa8ab2
 template<class _Iterator, class _DifferenceType, class _Function>
 _Iterator simd_it_walk_1(_Iterator __first, _DifferenceType __n, _Function __f) noexcept {
 __PSTL_PRAGMA_SIMD
@@ -686,12 +630,7 @@
 
 template<class _InputIterator, class _DifferenceType, class _OutputIterator1, class _OutputIterator2, class _UnaryPredicate>
 std::pair<_OutputIterator1, _OutputIterator2>
-<<<<<<< HEAD
-simd_partition_copy(_InputIterator __first, _DifferenceType __n, _OutputIterator1 __out_true, _OutputIterator2 __out_false,
-                    _UnaryPredicate __pred) noexcept {
-=======
 simd_partition_copy(_InputIterator __first, _DifferenceType __n, _OutputIterator1 __out_true, _OutputIterator2 __out_false, _UnaryPredicate __pred) noexcept {
->>>>>>> 38aa8ab2
     _DifferenceType __cnt_true = 0, __cnt_false = 0;
 
 __PSTL_PRAGMA_SIMD
@@ -746,28 +685,16 @@
 
 template<class _RandomAccessIterator, class _DifferenceType, class _UnaryPredicate>
 _RandomAccessIterator simd_remove_if(_RandomAccessIterator __first, _DifferenceType __n, _UnaryPredicate __pred) noexcept {
-<<<<<<< HEAD
-    // find __first element we need to remove
-=======
     // find first element we need to remove
->>>>>>> 38aa8ab2
     auto __current = unseq_backend::simd_first(__first, _DifferenceType(0), __n,
                                 [&__pred](_RandomAccessIterator __it, _DifferenceType __i) {return __pred(__it[__i]); });
     __n -= __current - __first;
 
-<<<<<<< HEAD
-    // if we have in sequence only one element that pred(current[1]) != false we can exit the function
-=======
     // if we have in sequence only one element that pred(__current[1]) != false we can exit the function
->>>>>>> 38aa8ab2
     if (__n < 2) {
         return __current;
     }
 
-<<<<<<< HEAD
-#if __PSTL_MONOTONIC_PRESENT
-=======
->>>>>>> 38aa8ab2
     _DifferenceType __cnt = 0;
     __PSTL_PRAGMA_SIMD
     for (_DifferenceType __i = 1; __i < __n; ++__i) {
@@ -778,12 +705,6 @@
         }
     }
     return __current + __cnt;
-<<<<<<< HEAD
-#else
-    return std::remove_if(__current, __current + __n, __pred);
-#endif
-=======
->>>>>>> 38aa8ab2
 }
 } // namespace unseq_backend
 } // namespace __pstl
